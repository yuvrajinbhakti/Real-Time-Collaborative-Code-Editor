--- conflicted
+++ resolved
@@ -8,7 +8,6 @@
 // Import AI and enhanced services (with fallbacks)
 let aiCodeReviewService;
 let logger = console; // Fallback to console if logger service not available
-let monitoring;
 
 try {
   aiCodeReviewService = require('./services/aiCodeReview');
@@ -29,22 +28,6 @@
   console.log('⚠️ Logger service not available, using console');
 }
 
-try {
-  monitoring = require('./services/monitoring');
-  console.log('✅ Monitoring service loaded');
-} catch (error) {
-  console.log('⚠️ Monitoring service not available');
-  // Create mock monitoring service
-  monitoring = {
-    start: () => {},
-    recordRequest: () => {},
-    recordAIRequest: () => {},
-    recordError: () => {},
-    updateActiveConnections: () => {},
-    getMetrics: () => ({ status: 'unknown' })
-  };
-}
-
 // In-memory storage for collaborative reviews (directly in server.js)
 const collaborativeReviews = new Map(); // reviewId -> review object
 const roomReviews = new Map();          // roomId -> array of reviewIds
@@ -61,15 +44,7 @@
 
 // Initialize services
 console.log('🤖 Initializing AI Code Review service...');
-try {
-  aiCodeReviewService.initialize();
-  console.log('✅ AI Code Review service initialized successfully');
-} catch (error) {
-  console.error('❌ Failed to initialize AI service:', error.message);
-}
-
-console.log('📊 Starting monitoring service...');
-monitoring.start();
+aiCodeReviewService.initialize();
 
 // Setup periodic cleanup for AI Code Review service (every hour)
 setInterval(() => {
@@ -144,10 +119,6 @@
 
 app.get('/health/detailed', (req, res) => {
   const memUsage = process.memoryUsage();
-<<<<<<< HEAD
-  const systemMetrics = monitoring.getMetrics();
-=======
->>>>>>> 8b707b55
   
   res.json({
     status: 'healthy',
@@ -163,15 +134,6 @@
     environment: process.env.NODE_ENV || 'production',
     nodeVersion: process.version,
     platform: process.platform,
-<<<<<<< HEAD
-    performance: {
-      uptime: systemMetrics.uptime,
-      requests: systemMetrics.requests,
-      activeConnections: systemMetrics.activeConnections,
-      systemHealth: systemMetrics.status
-    },
-=======
->>>>>>> 8b707b55
     features: {
       aiCodeReview: aiCodeReviewService.getMetrics().isEnabled,
       collaborativeReviews: collaborativeReviews.size,
@@ -183,10 +145,7 @@
 
 // API routes
 app.get('/api/status', (req, res) => {
-  monitoring.recordRequest();
   const aiMetrics = aiCodeReviewService.getMetrics();
-  const systemMetrics = monitoring.getMetrics();
-  
   res.json({ 
     status: 'online', 
     mode: process.env.NODE_ENV || 'production', 
@@ -199,13 +158,6 @@
       collaborativeReviews: collaborativeReviews.size,
       activeRooms: roomReviews.size,
       totalComments: Array.from(reviewComments.values()).reduce((sum, comments) => sum + comments.length, 0)
-    },
-    performance: {
-      uptime: systemMetrics.uptime,
-      requests: systemMetrics.requests,
-      activeConnections: systemMetrics.activeConnections,
-      systemHealth: systemMetrics.status,
-      alerts: monitoring.getAlerts()
     }
   });
 });
@@ -550,37 +502,9 @@
 // Serve static files from build directory
 app.use(express.static(path.join(__dirname, 'build')));
 
-// Debug endpoint to check build directory
-app.get('/debug/build', (req, res) => {
-  const fs = require('fs');
-  const buildPath = path.join(__dirname, 'build');
-  const indexPath = path.join(buildPath, 'index.html');
-  
-  res.json({
-    buildDirExists: fs.existsSync(buildPath),
-    indexHtmlExists: fs.existsSync(indexPath),
-    buildContents: fs.existsSync(buildPath) ? fs.readdirSync(buildPath) : 'N/A',
-    buildPath: buildPath,
-    workingDir: __dirname
-  });
-});
-
 // Catch all handler for React Router
 app.get('*', (req, res) => {
-  const indexPath = path.join(__dirname, 'build', 'index.html');
-  const fs = require('fs');
-  
-  // Check if build directory exists
-  if (fs.existsSync(indexPath)) {
-    res.sendFile(indexPath);
-  } else {
-    // Fallback: serve a simple redirect to build the app
-    res.status(503).send(`
-      <h1>Building Application...</h1>
-      <p>The React build is not ready yet. Please wait a moment and refresh.</p>
-      <script>setTimeout(() => window.location.reload(), 10000);</script>
-    `);
-  }
+  res.sendFile(path.join(__dirname, 'build', 'index.html'));
 });
 
 const userSocketMap = {};
